﻿<Project Sdk="Microsoft.NET.Sdk">

  <Import Project="../Reloaded.Project.Configurations/NuGet.Build.props" />

  <PropertyGroup>
    <RootNamespace>Reloaded.Memory.Buffers</RootNamespace>
    <PackageProjectUrl>https://github.com/Reloaded-Project/Reloaded.Memory.Buffers</PackageProjectUrl>
    <Description>An implementation of efficient, shared, concurrent and permanent storage of objects in unmanaged memory in static, non-changing locations that last the lifetime of a given process. Allows allocating memory between a given minimum and maximum address. Useful stuff for DLL Injection and Hooking.</Description>
<<<<<<< HEAD
    <Version>3.0.2</Version>
=======
    <Version>3.0.4</Version>
>>>>>>> 4c2484ea
    <Authors>Sewer56</Authors>
    <Product>Reloaded Memory Buffers Library</Product>
    <PackageId>Reloaded.Memory.Buffers</PackageId>
    <!-- <PackageReadmeFile>../README.md</PackageReadmeFile> -->
    <PolySharpUsePublicAccessibilityForGeneratedTypes>true</PolySharpUsePublicAccessibilityForGeneratedTypes>
    <Product>Project Reloaded</Product>
  </PropertyGroup>

  <ItemGroup>
    <InternalsVisibleTo Include="Reloaded.Memory.Buffers.Tests" />
  </ItemGroup>

  <ItemGroup>
    <PackageReference Include="Reloaded.Memory" Version="9.1.0" />
    <PackageReference Include="SkipLocalsInit" Version="1.1.0">
      <PrivateAssets>all</PrivateAssets>
      <IncludeAssets>runtime; build; native; contentfiles; analyzers; buildtransitive</IncludeAssets>
    </PackageReference>
  </ItemGroup>

</Project><|MERGE_RESOLUTION|>--- conflicted
+++ resolved
@@ -1,4 +1,4 @@
-﻿<Project Sdk="Microsoft.NET.Sdk">
+<Project Sdk="Microsoft.NET.Sdk">
 
   <Import Project="../Reloaded.Project.Configurations/NuGet.Build.props" />
 
@@ -6,11 +6,7 @@
     <RootNamespace>Reloaded.Memory.Buffers</RootNamespace>
     <PackageProjectUrl>https://github.com/Reloaded-Project/Reloaded.Memory.Buffers</PackageProjectUrl>
     <Description>An implementation of efficient, shared, concurrent and permanent storage of objects in unmanaged memory in static, non-changing locations that last the lifetime of a given process. Allows allocating memory between a given minimum and maximum address. Useful stuff for DLL Injection and Hooking.</Description>
-<<<<<<< HEAD
-    <Version>3.0.2</Version>
-=======
     <Version>3.0.4</Version>
->>>>>>> 4c2484ea
     <Authors>Sewer56</Authors>
     <Product>Reloaded Memory Buffers Library</Product>
     <PackageId>Reloaded.Memory.Buffers</PackageId>
